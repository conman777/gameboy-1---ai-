import React, { forwardRef, useImperativeHandle, useRef } from 'react';
import axios from 'axios';
import { AIConfig, GameState, LogEntry } from '../store/gameStore';
import { useButtonMemoryStore } from '../store/buttonMemoryStore';
import { GameBoyEmulatorRef } from './GameBoyEmulator'; // Import GameBoyEmulatorRef
import { useButtonMemoryStore, summarizeButtonStats } from '../store/buttonMemoryStore';

interface AIControllerProps {
  config: AIConfig;
  gameState: GameState;
  onStatusChange: (status: GameState['aiStatus']) => void;
  onLog: (type: LogEntry['type'], message: string) => void;
  emulatorRef: React.RefObject<GameBoyEmulatorRef>;
}

export interface AIControllerRef {
  startPlaying: () => void;
  stopPlaying: () => void;
  testSequence: () => Promise<void>;
}

const AIController = forwardRef<AIControllerRef, AIControllerProps>(
  ({ config, gameState, onStatusChange, onLog, emulatorRef }, ref) => {
    const intervalRef = useRef<number | null>(null);
    const isPlayingRef = useRef(false);
    // const lastScreenDataRef = useRef<ImageData | null>(null);
    const lastDecisionRef = useRef<string | null>(null);
    const decisionCountRef = useRef<{ [key: string]: number }>({});
<<<<<<< HEAD
    const recordResult = useButtonMemoryStore(state => state.recordResult);
=======
    const recordButtonSuccess = useButtonMemoryStore(state => state.recordSuccess);
>>>>>>> 02e9b0ca

    useImperativeHandle(ref, () => ({
      startPlaying: () => {
        // console.log('AIController: startPlaying called');
        // console.log('Config:', { hasApiKey: !!config.apiKey, model: config.model });
        // console.log('GameState:', { currentGame: gameState.currentGame, isPlaying: gameState.isPlaying, aiEnabled: gameState.aiEnabled });
        
        if (!config.apiKey) {
          onLog('error', 'OpenRouter API key is required');
          return;
        }
        
        if (!gameState.currentGame) {
          onLog('error', 'No game loaded');
          return;
        }

        startAILoop();
      },
      stopPlaying: () => {
        // console.log('AIController: stopPlaying called');
        stopAILoop();
      },
      testSequence: async () => {
        if (!emulatorRef.current?.isReady?.()) {
          // console.log('AIController: Emulator not ready for test sequence');
          onLog('error', 'Emulator not ready for test sequence');
          return;
        }

        // console.log('AIController: Starting hardcoded test sequence for Tetris');
        onLog('ai', '🧪 Testing hardcoded sequence: START → wait → A');
        
        try {
          // Press START
          // console.log('AIController: Test sequence - pressing START');
          emulatorRef.current.pressButton('START');
          await new Promise(resolve => setTimeout(resolve, 200));
          emulatorRef.current.releaseButton('START');
          
          // Wait 1 second
          // console.log('AIController: Test sequence - waiting 1 second');
          await new Promise(resolve => setTimeout(resolve, 1000));
          
          // Press A
          // console.log('AIController: Test sequence - pressing A');
          emulatorRef.current.pressButton('A');
          await new Promise(resolve => setTimeout(resolve, 200));
          emulatorRef.current.releaseButton('A');
          
          // console.log('AIController: Test sequence completed');
          onLog('ai', '✅ Test sequence completed: START → A');
          
        } catch (error) {
          // console.error('AIController: Test sequence failed:', error);
          onLog('error', `Test sequence failed: ${error instanceof Error ? error.message : 'Unknown error'}`);
        }
      }
    }));

    const startAILoop = () => {
      if (isPlayingRef.current) {
        // console.log('AIController: AI loop already running');
        return;
      }
      
      // console.log('AIController: Starting AI loop');
      isPlayingRef.current = true;
      onStatusChange('thinking');
      onLog('ai', 'AI started playing');

      // Start the AI decision loop with async function
      const aiLoop = async () => {
        while (isPlayingRef.current && gameState.aiEnabled && gameState.isPlaying) {
          // console.log('AIController: AI loop tick');
          
          if (!isPlayingRef.current) {
            // console.log('AIController: Stopping - AI loop not active');
            break;
          }
          
          if (!gameState.aiEnabled) {
            // console.log('AIController: Stopping - AI not enabled in game state');
            break;
          }
          
          if (!gameState.isPlaying) {
            // console.log('AIController: Stopping - Game not playing');
            break;
          }
          
          if (!config.apiKey) {
            // console.log('AIController: Stopping - No API key');
            break;
          }
          
          if (!gameState.currentGame) {
            // console.log('AIController: Stopping - No game loaded');
            break;
          }

          // Check if emulator is ready
          if (!emulatorRef.current?.isReady?.()) {
            // console.log('AIController: Waiting for WasmBoy to be ready...');
            onLog('ai', 'Waiting for emulator to be ready...');
            await new Promise(resolve => setTimeout(resolve, 1000));
            continue;
          }

          // console.log('AIController: All conditions met, making AI decision...');
          await makeAIDecision();
          
          // Wait 500ms between AI decisions
          await new Promise(resolve => setTimeout(resolve, 500));
        }
        
        // console.log('AIController: AI loop ended');
        stopAILoop();
      };

      aiLoop().catch(error => {
        // console.error('AIController: AI loop error:', error);
        onLog('error', `AI loop encountered an error: ${error instanceof Error ? error.message : "Unknown error"}`);
        stopAILoop();
      });
    };

    const stopAILoop = () => {
      isPlayingRef.current = false;
      
      if (intervalRef.current) {
        window.clearInterval(intervalRef.current);
        intervalRef.current = null;
      }
      
      onStatusChange('idle');
      onLog('ai', 'AI stopped playing');
    };

    const makeAIDecision = async () => {
      try {
        // console.log('AIController: Making AI decision...');
        onStatusChange('thinking');
        
        if (!emulatorRef.current?.isReady?.()) {
          // console.log('AIController: Emulator not ready, skipping decision');
          onLog('error', 'Emulator not ready for input');
          return;
        }
        
        const screenData = emulatorRef.current?.getScreenData();
        if (!screenData) {
          // console.log('AIController: No screen data available');
          onLog('error', 'Could not get screen data');
          return;
        }
        console.log('AIController: Got screen data', { width: screenData.width, height: screenData.height, dataLength: screenData.data.length });

        // Convert screen data to base64 for vision models
        const base64Image = await convertScreenDataToBase64(screenData);
        console.log('AIController: Converted to base64, length:', base64Image.length);
        
        const decision = await getAIDecisionWithVision(base64Image);
        console.log('AIController: AI decision result:', decision);
        
        if (decision && emulatorRef.current) {
          onStatusChange('playing');
          // console.log(`AIController: Executing button decision: ${decision}`);
          onLog('ai', `🎮 Pressing ${decision}`);
          
          try {
            const screenBefore = emulatorRef.current?.getScreenData();
            emulatorRef.current.pressButton(decision);
            await new Promise(resolve => setTimeout(resolve, 500)); // Hold duration
            emulatorRef.current.releaseButton(decision);
            await new Promise(resolve => setTimeout(resolve, 300)); // Wait for screen to update
            const screenAfter = emulatorRef.current?.getScreenData();

            let success = false;
            if (screenBefore && screenAfter) {
              let pixelsDifferent = 0;
              for (let i = 0; i < Math.min(screenBefore.data.length, screenAfter.data.length); i++) {
                if (screenBefore.data[i] !== screenAfter.data[i]) pixelsDifferent++;
              }
              success = pixelsDifferent > 0;
              if (success) {
                onLog('ai', `✅ Button ${decision} caused screen change (${pixelsDifferent} pixels)`);
                recordButtonSuccess(decision);
              } else {
                onLog('ai', `⚠️ Button ${decision} did not change screen`);
              }
            } else {
              onLog('ai', `⚠️ Unable to evaluate ${decision} effect`);
            }
            recordResult(decision, success);
            lastDecisionRef.current = decision;
            decisionCountRef.current[decision] = (decisionCountRef.current[decision] || 0) + 1;
          } catch (error) {
            // console.error('AIController: Error executing button press:', error);
            onLog('error', `Failed to press ${decision}: ${error instanceof Error ? error.message : 'Unknown error'}`);
          }
        } else {
          // console.log('AIController: No valid decision or emulator ref', { decision, hasEmulatorRef: !!emulatorRef.current });
        }
      } catch (error) {
        // console.error('AIController: AI decision error:', error);
        onStatusChange('error');
        onLog('error', `AI error: ${error instanceof Error ? error.message : 'Unknown error'}`);
      }
    };

    const convertScreenDataToBase64 = async (screenData: ImageData): Promise<string> => {
      return new Promise((resolve) => {
        // Create a canvas to convert ImageData to base64
        const canvas = document.createElement('canvas');
        const ctx = canvas.getContext('2d')!;
        
        canvas.width = screenData.width;
        canvas.height = screenData.height;
        
        // Put the image data on the canvas
        ctx.putImageData(screenData, 0, 0);
        
        // Convert to base64 (remove the data:image/png;base64, prefix)
        const base64 = canvas.toDataURL('image/png').split(',')[1];
        resolve(base64);
      });
    };

    const getAIDecisionWithVision = async (base64ImageArg?: string): Promise<string | null> => { // Renamed to avoid conflict
      try {
        const gameTitle = gameState.currentGame || 'Unknown Game';
        
        // Track decision frequency to avoid repetition
        const lastDecision = lastDecisionRef.current;
        const recentDecisionCounts = decisionCountRef.current;
        
        // Log current decision state
        // console.log('AIController: Decision tracking state:', { lastDecision, recentDecisionCounts });
        
        const maxSameDecision = 2;
        const shouldAvoidLastDecision = lastDecision && (recentDecisionCounts[lastDecision] || 0) >= maxSameDecision;
        
        const topTwoButtons = Object.entries(recentDecisionCounts).sort(([,a], [,b]) => b - a).slice(0, 2);
        const isAlternatingPattern = topTwoButtons.length === 2 && 
          topTwoButtons.every(([,count]) => count >= 2) &&
          Object.keys(recentDecisionCounts).length <= 2;
        
        // console.log('AIController: Pattern analysis:', { shouldAvoidLastDecision, isAlternatingPattern });
        
        if (Object.values(recentDecisionCounts).some(count => count > 8)) {
          // console.log('AIController: Resetting decision counters to prevent loops');
          decisionCountRef.current = {};
        }

        const isVisionModel = config.model.includes('claude') || 
                             config.model.includes('gpt-4') || 
                             config.model.includes('gemini') ||
                             config.model.includes('vision');

        let messages: any[];
        
        if (isVisionModel && base64ImageArg) { // Ensure base64ImageArg is present for vision
          // console.log('AIController: Using vision-based AI analysis');
          // if (base64ImageArg) { console.log('AIController: Image size:', base64ImageArg.length, 'characters'); }
          onLog('ai', `AI is analyzing the game screen visually with ${config.model}...`);
          
          let avoidanceText = '';
          if (shouldAvoidLastDecision) {
            avoidanceText = `\n\nIMPORTANT: You just pressed "${lastDecision}" ${recentDecisionCounts[lastDecision]} times in a row. You MUST choose a different button this time to avoid getting stuck. Try different buttons like UP, DOWN, B, or SELECT.`;
          } else if (isAlternatingPattern) {
            avoidanceText = `\n\nWARNING: You're stuck in a pattern alternating between ${topTwoButtons.map(([btn]) => btn).join(' and ')}. Try something completely different like UP, DOWN, B, or SELECT to break out of this loop.`;
          }
          
          messages = [
            {
              role: 'user',
              content: [
                {
                  type: 'text',
                  text: `You are an AI playing "${gameTitle}" on a Game Boy emulator. You can see the current game screen in the image below.

Available buttons: UP, DOWN, LEFT, RIGHT, A, B, START, SELECT

Game Context:
- Game: ${gameTitle}
- Last decision: ${lastDecision || 'None'}
- Decision history: ${JSON.stringify(recentDecisionCounts)}${avoidanceText}

CRITICAL TETRIS NAVIGATION RULES:

TITLE SCREEN NAVIGATION:
- If you see the Tetris title screen with "1PLAYER" or menu options, press START to begin
- If START doesn't work after 1-2 tries, try A button instead
- If you see copyright text or Nintendo logo, try START or A to advance
- If you see any menu with options, use UP/DOWN to navigate and A to select
- If you're stuck on any screen, try pressing A - it often advances menus

MENU PROGRESSION:
1. Title screen → Press START or A
2. Game type selection → Use UP/DOWN to choose, A to confirm
3. Level selection → Use UP/DOWN to choose, A to confirm
4. Game starts → Use game controls

TETRIS GAMEPLAY (once game starts):
- A button: Rotate piece clockwise
- B button: Rotate piece counterclockwise  
- LEFT/RIGHT: Move piece horizontally
- DOWN: Drop piece faster (use sparingly!)

DEBUGGING FOCUS:
- We're currently debugging why the AI can't get past the title screen
- Focus on START and A buttons for menu navigation
- Don't worry about complex strategies - just get past menus first
- If you see any text or menu, try A to advance
- If A doesn't work, try START
- Pattern avoidance is currently DISABLED for debugging

RESPONSE FORMAT:
OBSERVATION: [Describe exactly what you see - text, graphics, menus, etc.]
REASONING: [Explain why you're choosing this button for Tetris menu navigation]
DECISION: [Button name - focus on START or A for menus]

Look at the game screen and determine what button will advance past the current screen.`
                },
                {
                  type: 'image_url',
                  image_url: {
                    url: `data:image/png;base64,${base64ImageArg}` // Use renamed variable
                  }
                }
              ]
            }
          ];
          messages.unshift({
            role: 'system',
            content: `Previous button results: ${summarizeButtonStats()}`
          });
        } else {
          // Fallback to text-based analysis for non-vision models (or if base64ImageArg is missing)
          // console.log('AIController: Using text-based analysis');
          onLog('ai', `AI is analyzing the game screen (text-based) with ${config.model}...`);
          
          const screenAnalysis = analyzeScreenForTextModel();
          
          messages = [
            {
              role: 'user',
              content: `You are an AI playing "${gameTitle}" on a Game Boy emulator. Based on the screen analysis below, decide which button to press next.

Available buttons: UP, DOWN, LEFT, RIGHT, A, B, START, SELECT

Current Screen Analysis:
${screenAnalysis}

Game Context:
- Game: ${gameTitle}
- Last decision: ${lastDecision || 'None'}

[Same decision rules as above...]

PLEASE DESCRIBE YOUR REASONING:
Format your response like this:
REASONING: [Explain why you're choosing this button based on the game state]
DECISION: [Button name]

Respond with your reasoning and decision.`
            }
          ];
          messages.unshift({
            role: 'system',
            content: `Previous button results: ${summarizeButtonStats()}`
          });
        }

        console.log('AIController: Sending request to OpenRouter API...');
        console.log('AIController: Using model:', config.model);
        console.log('AIController: API Key present:', !!config.apiKey);
        console.log('AIController: Is vision model:', isVisionModel);
        
        const response = await axios.post(
          'https://openrouter.ai/api/v1/chat/completions',
          {
            model: config.model,
            messages: messages,
            temperature: config.temperature,
            max_tokens: config.maxTokens
          },
          {
            headers: {
              'Authorization': `Bearer ${config.apiKey}`,
              'Content-Type': 'application/json',
              'HTTP-Referer': window.location.origin,
              'X-Title': 'GameBoy AI Player'
            }
          }
        );

        const fullResponse = response.data.choices[0]?.message?.content?.trim();
        console.log('AIController: Full AI response:', fullResponse);
        console.log('AIController: Response data:', response.data);
        
        let decision = fullResponse; // Default to full response
        
        if (fullResponse) {
          // Extract observation and reasoning if present
          const observationMatch = fullResponse.match(/OBSERVATION:\s*(.*?)(?=REASONING:|DECISION:|$)/s);
          const reasoningMatch = fullResponse.match(/REASONING:\s*(.*?)(?=DECISION:|$)/s);
          const decisionMatch = fullResponse.match(/DECISION:\s*(\w+)/);
          
          if (observationMatch) {
            const observation = observationMatch[1].trim();
            // console.log('AIController: AI Observation:', observation);
            onLog('ai', `👁️ AI sees: ${observation}`);
          }
          
          if (reasoningMatch) {
            const reasoning = reasoningMatch[1].trim();
            // console.log('AIController: AI Reasoning:', reasoning);
            onLog('ai', `🧠 AI thinks: ${reasoning}`);
          }
          
          if (decisionMatch) {
            decision = decisionMatch[1];
            // console.log('AIController: Extracted decision from DECISION field:', decision);
          } else {
            const validButtons = ['UP', 'DOWN', 'LEFT', 'RIGHT', 'A', 'B', 'START', 'SELECT'];
            const foundButton = validButtons.find(button => fullResponse.toUpperCase().includes(button));
            if (foundButton) {
              decision = foundButton;
              // console.log('AIController: Extracted decision from text search:', decision);
            } else {
              // console.log('AIController: No valid button found, using full response:', decision);
            }
          }
        }
        
        // Validate the decision
        const validButtons = ['UP', 'DOWN', 'LEFT', 'RIGHT', 'A', 'B', 'START', 'SELECT'];
        let buttonDecision = decision?.toUpperCase();
        
        // Try to extract button name from response if it's not a direct match
        if (!validButtons.includes(buttonDecision)) {
          const foundButton = validButtons.find(button => 
            decision?.toUpperCase().includes(button)
          );
          buttonDecision = foundButton;
        }
        
        if (validButtons.includes(buttonDecision)) {
          // console.log(`AIController: Valid button decision: ${buttonDecision}`);
          return buttonDecision;
        } else {
          // console.warn(`AIController: Invalid button decision: ${buttonDecision}`);
          onLog('error', `Invalid button: ${String(buttonDecision)}`);
          return null;
        }
        
      } catch (error) {
        console.error('OpenRouter API error:', error);
        if (axios.isAxiosError(error)) {
          console.error('API Response:', error.response?.data);
          console.error('API Status:', error.response?.status);
        }
        onLog('error', `OpenRouter API error: ${error instanceof Error ? error.message : "Unknown error"}`);
        if (axios.isAxiosError(error)) {
          if (error.response?.status === 401) {
            throw new Error('Invalid API key');
          } else if (error.response?.status === 429) {
            throw new Error('Rate limit exceeded');
          } else {
            throw new Error(`API error: ${error.response?.status || 'Unknown'}`);
          }
        }
        
        throw error;
      }
      
      return null; // Add explicit return for when no decision is made
    };

    const analyzeScreenForTextModel = (/* base64Image: string */): string => { // base64Image is unused
      // For non-vision models, provide a basic text description
      // This is a fallback when vision models aren't available
      const gameTitle = gameState.currentGame?.toLowerCase() || '';
      
      let analysis = `Game Boy screen captured (160x144 pixels)\n`;
      analysis += `Game: ${gameState.currentGame}\n`;
      analysis += `Image data available but model does not support vision.\n`;
      
      if (gameTitle.includes('tetris')) {
        analysis += `This is Tetris - look for falling pieces and try to complete lines.\n`;
        analysis += `Use A/B to rotate, LEFT/RIGHT to move, DOWN to drop faster.\n`;
      } else if (gameTitle.includes('mario') || gameTitle.includes('land')) {
        analysis += `This is a platformer - use LEFT/RIGHT to move, A/B to jump.\n`;
      } else if (gameTitle.includes('pokemon') || gameTitle.includes('zelda')) {
        analysis += `This is an RPG - use arrows to move, A to interact, START for menu.\n`;
      }
      
      return analysis;
    };

    // Cleanup on unmount
    React.useEffect(() => {
      return () => {
        stopAILoop();
      };
    }, []);

    // Stop AI when game stops or AI is disabled
    React.useEffect(() => {
      // console.log('AIController: useEffect triggered for AI start/stop logic', { /* gameState details */ });
      
      if (!gameState.isPlaying || !gameState.aiEnabled) {
        // console.log('AIController: Conditions not met for AI to run, ensuring stopped.');
        stopAILoop();
      } else if (gameState.isPlaying && gameState.aiEnabled && gameState.currentGame && config.apiKey) {
        // console.log('AIController: Conditions met for AI to run, ensuring started.');
        if (!isPlayingRef.current) { // Only start if not already running
          startAILoop();
        }
      }
    }, [gameState.isPlaying, gameState.aiEnabled, gameState.currentGame, config.apiKey]);

    return null; // This component doesn't render anything
  }
);

AIController.displayName = 'AIController';

export default AIController; <|MERGE_RESOLUTION|>--- conflicted
+++ resolved
@@ -26,11 +26,8 @@
     // const lastScreenDataRef = useRef<ImageData | null>(null);
     const lastDecisionRef = useRef<string | null>(null);
     const decisionCountRef = useRef<{ [key: string]: number }>({});
-<<<<<<< HEAD
-    const recordResult = useButtonMemoryStore(state => state.recordResult);
-=======
-    const recordButtonSuccess = useButtonMemoryStore(state => state.recordSuccess);
->>>>>>> 02e9b0ca
+  
+
 
     useImperativeHandle(ref, () => ({
       startPlaying: () => {
